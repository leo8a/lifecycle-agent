--- conflicted
+++ resolved
@@ -7,11 +7,7 @@
 	"path"
 	"strings"
 
-<<<<<<< HEAD
-=======
 	cp "github.com/otiai10/copy"
-	"github.com/pkg/errors"
->>>>>>> db973526
 	"github.com/sirupsen/logrus"
 
 	"ibu-imager/internal/ops"
